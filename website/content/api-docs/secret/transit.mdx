---
layout: api
page_title: Transit - Secrets Engines - HTTP API
description: This is the API documentation for the Vault Transit secrets engine.
---

# Transit secrets engine (API)

This is the API documentation for the Vault Transit secrets engine. For general
information about the usage and operation of the Transit secrets engine, please
see the [transit documentation](/vault/docs/secrets/transit).

This documentation assumes the transit secrets engine is enabled at the
`/transit` path in Vault. Since it is possible to enable secrets engines at any
location, please update your API calls accordingly.

## Create key

This endpoint creates a new named encryption key of the specified type. The
values set here cannot be changed after key creation.

| Method | Path                  |
| :----- | :-------------------- |
| `POST` | `/transit/keys/:name` |

### Parameters

- `name` `(string: <required>)` – Specifies the name of the encryption key to
  create. This is specified as part of the URL.

- `convergent_encryption` `(bool: false)` – If enabled, the key will support
  convergent encryption, where the same plaintext creates the same ciphertext.
  This requires _derived_ to be set to `true`. When enabled, each
  encryption(/decryption/rewrap/datakey) operation will derive a `nonce` value
  rather than randomly generate it.

- `derived` `(bool: false)` – Specifies if key derivation is to be used. If
  enabled, all encrypt/decrypt requests to this named key must provide a context
  which is used for key derivation.

- `exportable` `(bool: false)` - Enables keys to be exportable. This
  allows for all the valid keys in the key ring to be exported. Once set, this
  cannot be disabled.

- `allow_plaintext_backup` `(bool: false)` - If set, enables taking backup of
  named key in the plaintext format. Once set, this cannot be disabled.

- `type` `(string: "aes256-gcm96")` – Specifies the type of key to create. The
  currently-supported types are:

  - `aes128-gcm96` – AES-128 wrapped with GCM using a 96-bit nonce size AEAD
    (symmetric, supports derivation and convergent encryption)
  - `aes256-gcm96` – AES-256 wrapped with GCM using a 96-bit nonce size AEAD
    (symmetric, supports derivation and convergent encryption, default)
  - `chacha20-poly1305` – ChaCha20-Poly1305 AEAD (symmetric, supports
    derivation and convergent encryption)
  - `ed25519` – ED25519 (asymmetric, supports derivation). When using
    derivation, a sign operation with the same context will derive the same
    key and signature; this is a signing analogue to `convergent_encryption`.
  - `ecdsa-p256` – ECDSA using the P-256 elliptic curve (asymmetric)
  - `ecdsa-p384` – ECDSA using the P-384 elliptic curve (asymmetric)
  - `ecdsa-p521` – ECDSA using the P-521 elliptic curve (asymmetric)
  - `rsa-2048` - RSA with bit size of 2048 (asymmetric)
  - `rsa-3072` - RSA with bit size of 3072 (asymmetric)
  - `rsa-4096` - RSA with bit size of 4096 (asymmetric)
  - `hmac` - HMAC (HMAC generation, verification)
  - `managed_key` - External key configured via the [Managed Keys](/vault/docs/enterprise/managed-keys) feature (enterprise only)

  ~> **Note**: In FIPS 140-2 mode, the following algorithms are not certified
     and thus should not be used: `chacha20-poly1305` and `ed25519`.

  ~> **Note**: All key types support HMAC through the use of a second randomly
     generated key created key creation time or rotation.  The HMAC key type only
     supports HMAC, and behaves identically to other algorithms with
     respect to the HMAC operations but supports key import.  By default,
     the HMAC key type uses a 256-bit key.

  ~> **Note**: When key type is `managed_key`, either the `managed_key_name` or
     `managed_key_id` parameter must be specified.
- `key_size` `(int: "0", optional)` - The key size in bytes for algorithms
  that allow variable key sizes.  Currently only applicable to HMAC, where
  it must be between 32 and 512 bytes.
- `auto_rotate_period` `(duration: "0", optional)` – The period at which
  this key should be rotated automatically. Setting this to "0" (the default)
  will disable automatic key rotation. This value cannot be shorter than one
  hour. Uses [duration format strings](/vault/docs/concepts/duration-format).
- `managed_key_name` `(string: "")` - The name of the managed key to use for this transit key.
- `managed_key_id` `(string: "")` - The UUID of the managed key to use for this transit key.
### Sample payload

```json
{
  "type": "ecdsa-p256",
  "derived": true
}
```

### Sample request

```shell-session
$ curl \
    --header "X-Vault-Token: ..." \
    --request POST \
    --data @payload.json \
    http://127.0.0.1:8200/v1/transit/keys/my-key
```

## Import key

This endpoint imports existing key material into a new transit-managed encryption key.
To import key material into an existing key, see the `import_version/` endpoint.

This supports one of two forms:

 1. Private/Symmetric Key import, requiring the `ciphertext`, `hash_function`
    parameters be set (and automatically deriving the public key), or
 2. Public Key-only import, restricting the operations that can be done with
    this key, and requiring only the `public_key` parameter.

The remaining parameters (including `name`, `type`, `allow_rotation`,
`derived`, `context`, `exportable`, `allow_plaintext_backup`, and
`auto_rotate_period`) remain the same across both versions of this call.

| Method | Path                         |
| :----- | :--------------------------- |
| `POST` | `/transit/keys/:name/import` |

### Parameters

- `name` `(string: <required>)` – Specifies the name of the encryption key to
  create. This is specified as part of the URL.

- `ciphertext` `(string: <required>)` - A base64-encoded string that contains
two values: an ephemeral 256-bit AES key wrapped using the wrapping key
returned by Vault and the encryption of the import key material under the
provided AES key. The wrapped AES key should be the first 512 bytes of the
ciphertext, and the encrypted key material should be the remaining bytes.
See the BYOK section of the [Transit secrets engine documentation](/vault/docs/secrets/transit#bring-your-own-key-byok)
for more information on constructing the ciphertext. If `public_key` is set,
this field is not required.

- `hash_function` `(string: "SHA256")` - The hash function used for the
RSA-OAEP step of creating the ciphertext. Supported hash functions are:
`SHA1`, `SHA224`, `SHA256`, `SHA384`, and `SHA512`. If not specified,
the hash function defaults to SHA256.

- `type` `(string: <required>)` – Specifies the type of key to create. The
  currently-supported types are:

  - `aes128-gcm96` – AES-128 wrapped with GCM using a 96-bit nonce size AEAD
    (symmetric, supports derivation and convergent encryption)
  - `aes256-gcm96` – AES-256 wrapped with GCM using a 96-bit nonce size AEAD
    (symmetric, supports derivation and convergent encryption, default)
  - `chacha20-poly1305` – ChaCha20-Poly1305 AEAD (symmetric, supports
    derivation and convergent encryption)
  - `ed25519` – ED25519 (asymmetric, supports derivation). When using
    derivation, a sign operation with the same context will derive the same
    key and signature; this is a signing analogue to `convergent_encryption`.
  - `ecdsa-p256` – ECDSA using the P-256 elliptic curve (asymmetric)
  - `ecdsa-p384` – ECDSA using the P-384 elliptic curve (asymmetric)
  - `ecdsa-p521` – ECDSA using the P-521 elliptic curve (asymmetric)
  - `rsa-2048` - RSA with bit size of 2048 (asymmetric)
  - `rsa-3072` - RSA with bit size of 3072 (asymmetric)
  - `rsa-4096` - RSA with bit size of 4096 (asymmetric)

- `public_key` `(string: "", optional)` - A plaintext PEM public key to be
imported. This limits the operations available under this key to verification
and encryption, depending on the key type and algorithm, as no private key
is available.

- `allow_rotation` `(bool: false)` - If set, the imported key can be rotated
within Vault by using the `rotate` endpoint.

~> **NOTE**: Once an imported key is rotated within Vault, it will no longer
support importing key material with the `import_version` endpoint.

- `derived` `(bool: false)` – Specifies if key derivation is to be used. If
  enabled, all encrypt/decrypt requests to this named key must provide a context
  which is used for key derivation.

- `context` `(string: "")` - A base64-encoded string providing a context for
key derivation. Required if `derived` is set to `true`.

- `exportable` `(bool: false)` - Enables keys to be exportable. This
  allows for all the valid keys in the key ring to be exported. Once set, this
  cannot be disabled.

- `allow_plaintext_backup` `(bool: false)` - If set, enables taking backup of
  named key in the plaintext format. Once set, this cannot be disabled.

- `auto_rotate_period` `(duration: "0", optional)` – The period at which
  this key should be rotated automatically. Setting this to "0" (the default)
  will disable automatic key rotation. This value cannot be shorter than one
  hour.

### Sample payload

```json
{
  "type": "ed25519",
  "ciphertext": "..."
}
```

### Sample request

```shell-session
$ curl \
    --header "X-Vault-Token: ..." \
    --request POST \
    --data @payload.json \
    http://127.0.0.1:8200/v1/transit/keys/my-key/import
```

## Import key version

This endpoint imports new key material into an existing imported key.

See description and note in [Import Key](#import-key) above about importing
public and private keys.

Notably, using this method, a private key matching a public key can be
imported at a later date.

| Method | Path                                 |
| :----- | :----------------------------------- |
| `POST` | `/transit/keys/:name/import_version` |

~> **Note**: Keys whose material was generated by Vault do not support
importing key material. Only keys that were previously imported into
Vault can import new key material from an external source.

### Parameters

- `name` `(string: <required>)` – Specifies the name of the encryption key to
  create. This is specified as part of the URL.

- `ciphertext` `(string: <required>)` - A base64-encoded string that contains
two values: an ephemeral 256-bit AES key wrapped using the wrapping key
returned by Vault and the encryption of the import key material under the
provided AES key. The wrapped AES key should be the first 512 bytes of the
ciphertext, and the encrypted key material should be the remaining bytes.
See the BYOK section of the [Transit secrets engine documentation](/vault/docs/secrets/transit#bring-your-own-key-byok)
for more information on constructing the ciphertext.

- `hash_function` `(string: "SHA256")` - The hash function used for the
RSA-OAEP step of creating the ciphertext. Supported hash functions are:
`SHA1`, `SHA224`, `SHA256`, `SHA384`, and `SHA512`. If not specified,
the hash function defaults to SHA256.

- `public_key` `(string: "", optional)` - A plaintext PEM public key to be
imported. This limits the operations available under this key to verification
and encryption, depending on the key type and algorithm, as no private key
is available.

- `version` `(int, optional)` - Key version to be updated, if left empty,
a new version will be created unless a private key is specified and the
'Latest' key is missing a private key.

### Sample payload

```json
{
  "ciphertext": "..."
}
```

### Sample request

```shell-session
$ curl \
    --header "X-Vault-Token: ..." \
    --request POST \
    --data @payload.json \
    http://127.0.0.1:8200/v1/transit/keys/my-key/import_version
```

## Get wrapping key

This endpoint is used to retrieve the wrapping key to use for importing keys.
The returned key will be a 4096-bit RSA public key.

| Method | Path                   |
| :---- | :---------------------- |
| `GET` | `/transit/wrapping_key` |

### Sample request

```shell-session
$ curl \
    --header "X-Vault-Token: ..." \
    --request GET \
    http://127.0.0.1:8200/v1/transit/wrapping_key
```

### Sample response

```json
{
  "data": {
    "public_key": "..."
  },
}
```

## Read key

This endpoint returns information about a named encryption key. The `keys`
object shows the creation time of each key version; the values are not the keys
themselves. Depending on the type of key, different information may be returned,
e.g. an asymmetric key will return its public key in a standard format for the
type.

| Method | Path                  |
| :----- | :-------------------- |
| `GET`  | `/transit/keys/:name` |

### Parameters

- `name` `(string: <required>)` – Specifies the name of the encryption key to
  read. This is specified as part of the URL.

### Sample request

```shell-session
$ curl \
    --header "X-Vault-Token: ..." \
    http://127.0.0.1:8200/v1/transit/keys/my-key
```

### Sample response

```json
{
  "data": {
    "type": "aes256-gcm96",
    "deletion_allowed": false,
    "derived": false,
    "exportable": false,
    "allow_plaintext_backup": false,
    "keys": {
      "1": 1442851412
    },
    "min_decryption_version": 1,
    "min_encryption_version": 0,
    "name": "foo",
    "supports_encryption": true,
    "supports_decryption": true,
    "supports_derivation": true,
    "supports_signing": false,
    "imported": false
  }
}
```

The `keys` attribute lists each version of the key, and the time that key was created as seconds since the Unix epoch.
The sample response shows a key that was created on September 22, 2015 7:50:12 PM GMT, and has not been rotated.

The fields `supports_encryption`, `supports_decryption`, `supports_derivation` and `supports_signing` are
derived from the type of the key, and indicate which operations may be performed with it.

## List keys

This endpoint returns a list of keys. Only the key names are returned (not the
actual keys themselves).

| Method | Path            |
| :----- | :-------------- |
| `LIST` | `/transit/keys` |

### Sample request

```shell-session
$ curl \
    --header "X-Vault-Token: ..." \
    --request LIST \
    http://127.0.0.1:8200/v1/transit/keys
```

### Sample response

```json
{
  "data": {
    "keys": ["foo", "bar"]
  },
  "lease_duration": 0,
  "lease_id": "",
  "renewable": false
}
```

## Delete key

This endpoint deletes a named encryption key. It will no longer be possible to
decrypt any data encrypted with the named key. Because this is a potentially
catastrophic operation, the `deletion_allowed` tunable must be set in the key's
`/config` endpoint.

| Method   | Path                  |
| :------- | :-------------------- |
| `DELETE` | `/transit/keys/:name` |

### Parameters

- `name` `(string: <required>)` – Specifies the name of the encryption key to
  delete. This is specified as part of the URL.

### Sample request

```shell-session
$ curl \
    --header "X-Vault-Token: ..." \
    --request DELETE \
    http://127.0.0.1:8200/v1/transit/keys/my-key
```

## Update key configuration

This endpoint allows tuning configuration values for a given key. (These values
are returned during a read operation on the named key.)

| Method | Path                         |
| :----- | :--------------------------- |
| `POST` | `/transit/keys/:name/config` |

### Parameters

- `min_decryption_version` `(int: 0)` – Specifies the minimum version of
  ciphertext allowed to be decrypted. Adjusting this as part of a key rotation
  policy can prevent old copies of ciphertext from being decrypted, should they
  fall into the wrong hands. For signatures, this value controls the minimum
  version of signature that can be verified against. For HMACs, this controls
  the minimum version of a key allowed to be used as the key for verification.

- `min_encryption_version` `(int: 0)` – Specifies the minimum version of the
  key that can be used to encrypt plaintext, sign payloads, or generate HMACs.
  Must be `0` (which will use the latest version) or a value greater or equal
  to `min_decryption_version`.

- `deletion_allowed` `(bool: false)` - Specifies if the key is allowed to be
  deleted.

- `exportable` `(bool: false)` - Enables keys to be exportable. This
  allows for all the valid keys in the key ring to be exported. Once set, this
  cannot be disabled.

- `allow_plaintext_backup` `(bool: false)` - If set, enables taking backup of
  named key in the plaintext format. Once set, this cannot be disabled.

- `auto_rotate_period` `(duration: "", optional)` – The period at which this
  key should be rotated automatically. Setting this to "0" will disable automatic
  key rotation. This value cannot be shorter than one hour. When no value is
  provided, the period remains unchanged. Uses [duration format strings](/vault/docs/concepts/duration-format).

### Sample payload

```json
{
  "deletion_allowed": true
}
```

### Sample request

```shell-session
$ curl \
    --header "X-Vault-Token: ..." \
    --request POST \
    --data @payload.json \
    http://127.0.0.1:8200/v1/transit/keys/my-key/config
```

## Rotate key

This endpoint rotates the version of the named key. After rotation, new
plaintext requests will be encrypted with the new version of the key. To upgrade
ciphertext to be encrypted with the latest version of the key, use the `rewrap`
endpoint. This is only supported with keys that support encryption and
decryption operations.

For algorithms with a configurable key size, the rotated key will use the same
key size as the previous version.

~> **Note**: For imported keys, rotation is only supported if the
`allow_rotation` field was set to `true` on import. Once an imported key is
rotated within Vault, it will not support further import operations.

| Method | Path                         |
| :----- | :--------------------------- |
| `POST` | `/transit/keys/:name/rotate` |

### Parameters

- `managed_key_name` `(string: "")` - The name of the managed key to use for this transit key.
- `managed_key_id` `(string: "")` - The UUID of the managed key to use for this transit key.

~> **Note**: If the key to be rotated is of type `managed_key`, either the `managed_key_name` or
   the `managed_key_id` for the new key must be provided.

### Sample request

```shell-session
$ curl \
    --header "X-Vault-Token: ..." \
    --request POST \
    http://127.0.0.1:8200/v1/transit/keys/my-key/rotate
```

## Sign CSR

This endpoint signs a CSR with the `:name` key, allowing the key material
never to leave Transit. If no template CSR is specified, an empty CSR is
signed, otherwise, a copy of the specified CSR with key material replaced
with this key material is signed.

| Method | Path                      |
| :----- | :------------------------ |
| `POST` | `/transit/keys/:name/csr` |

### Parameters

 - `name` `(string: <required>)` - Specifies the name of the key to
   sign the CSR with. This is specified as part of the URL.

 - `version` `(string: "")` - Specifies the version of the CSR key to
   use for signing.  If the version is set to `latest` or is not set,
   the current key will be returned.

 - `csr` `(string: "")` - Optional PEM-encoded CSR template to use
   as a basis for the new CSR signed by this key. If not set, an empty
   CSR is used.

### Sample request

```shell-session
$ curl \
    --header "X-Vault-Token: ..." \
    --request POST \
    http://127.0.0.1:8200/v1/transit/keys/my-key/csr
```

### Sample response

```json
{
  "data": {
    "name": "my-key",
    "version": 1,
    "csr": "-----BEGIN ..."
  }
}
```

## Set Certificate Chain

This endpoint sets the certificate chain associated with the `:name` key,
allowing the key material never to leave Transit and for certificates to
be tracked in a single mount. Note that this allows updating and rotating
the chain as it will overwrite any previously set certificate chain.

| Method | Path                                  |
| :----- | :------------------------------------ |
| `POST` | `/transit/keys/:name/set-certificate` |

### Parameters

 - `name` `(string: <required>)` - Specifies the name of the key to
   import the certificate chain against. This is specified as part of the
   URL.

 - `version` `(string: "")` - Specifies the version of the key to import the
   chain against.  If the version is set to `latest` or is not set, the current
   key will be returned.

 - `certificate_chain` `(string: "")` - Optional PEM-encoded CSR template to use
   as a basis for the new CSR signed by this key. If not set, an empty
   CSR is used.

### Sample request

```shell-session
$ curl \
    --header "X-Vault-Token: ..." \
    --request POST \
    http://127.0.0.1:8200/v1/transit/keys/my-key/set-certificate
```

## Securely export key

This endpoint returns a wrapped copy of the `source` key, protected by the
`destination` key using the BYOK method accepted by the
`/transit/keys/:name/import` API. This allows an operator using two separate
Vault instances to secure established shared key material, without exposing
either key in plaintext and needing to run a manual BYOK import using the
CLI helper utility.

| Method | Path                                                   |
| :----- | :----------------------------------------------------- |
| `GET`  | `/transit/byok-export/:destination/:source(/:version)` |

### Parameters

- `destination` `(string: <required>)` - Specifies the name of the key to
  encrypt the `source` key to: this is usually another mount or cluster's
  wrapping key (from `/transit/wrapping_key`). This is specified as part of
  the URL.

~> Note: This destination key type must be an RSA key type.

- `source` `(string: <required>)` - Specifies the source key to encrypt, to
  copy (encrypted) to another cluster. This is specified as part of the URL.

- `version` `(string: "")` - Specifies the version of the source key to
  wrap. If omitted, all versions of the key will be returned. This is
  specified as part of the URL. If the version is set to `latest`, the
  current key will be returned.

### Sample request

```shell-session
$ curl \
    --header "X-Vault-Token: ..." \
    http://127.0.0.1:8200/v1/transit/byok-export/wrapping-key/to-be-shared-key/1
```

### Sample response

```json
{
  "data": {
    "name": "foo",
    "keys": {
      "1": "H/0T+CKQ8I82KJWpPk ... additional response elided ...",
    }
  }
}
```


## Export key

This endpoint returns the named key. The `keys` object shows the value of the
key for each version. If `version` is specified, the specific version will be
returned. If `latest` is provided as the version, the current key will be
provided. Depending on the type of key, different information may be returned.
The key must be exportable to support this operation and the version must still
be valid.

| Method | Path                                         |
| :----- | :------------------------------------------- |
| `GET`  | `/transit/export/:key_type/:name(/:version)` |

### Parameters

- `key_type` `(string: <required>)` – Specifies the type of the key to export.
  This is specified as part of the URL. Valid values are:

  - `encryption-key`
  - `signing-key`
  - `hmac-key`
  - `public-key`, to return the corresponding public keys of private key
    asymmetric keys (EC with NIST P-curves or Ed25519 and RSA).
  - `certificate-chain`, to return the imported certificate chain (via
    `set-certificate`) corresponding to this key and version.

- `name` `(string: <required>)` – Specifies the name of the key to read
  information about. This is specified as part of the URL.

- `version` `(string: "")` – Specifies the version of the key to read. If omitted,
  all versions of the key will be returned. This is specified as part of the
  URL. If the version is set to `latest`, the current key will be returned.

### Sample request

```shell-session
$ curl \
    --header "X-Vault-Token: ..." \
    http://127.0.0.1:8200/v1/transit/export/encryption-key/my-key/1
```

### Sample response

```json
{
  "data": {
    "name": "foo",
    "keys": {
      "1": "eyXYGHbTmugUJn6EtYD/yVEoF6pCxm4R/cMEutUm3MY=",
      "2": "Euzymqx6iXjS3/NuGKDCiM2Ev6wdhnU+rBiKnJ7YpHE="
    }
  }
}
```

## Write keys configuration

This endpoint maintains global configuration across all keys. This
allows removing the upsert capability of the `/encrypt/:key` endpoint,
preventing new keys from being created if none exists.

| Method | Path                   |
| :----- | :--------------------- |
| `POST` | `/transit/config/keys` |

### Parameters

- `disable_upsert` `(bool: false)` - Specifies whether to disable upserting on
  encryption (automatic creation of unknown keys).

### Sample payload

```json
{
  "disable_upsert": true
}
```

### Sample request

```shell-session
$ curl \
    --header "X-Vault-Token: ..." \
    --request POST \
    --data @payload.json \
    http://127.0.0.1:8200/v1/transit/config/keys
```

### Sample response

```json
{
  "data": {
    "disable_upsert": true,
  }
}
```

## Read keys configuration

This endpoint maintains global configuration across all keys. This
allows removing the upsert capability of the `/encrypt/:key` endpoint,
preventing new keys from being created if none exists.

| Method | Path                   |
| :----- | :--------------------- |
| `GET`  | `/transit/config/keys` |

### Sample request

```shell-session
$ curl \
    --header "X-Vault-Token: ..." \
    http://127.0.0.1:8200/v1/transit/config/keys
```

### Sample response

```json
{
  "data": {
    "disable_upsert": false,
  }
}
```

## Encrypt data

This endpoint encrypts the provided plaintext using the named key. This path
supports the `create` and `update` policy capabilities as follows: if the user
has the `create` capability for this endpoint in their policies, and the key
does not exist, it will be upserted with default values (whether the key
requires derivation depends on whether the context parameter is empty or not).
If the user only has `update` capability and the key does not exist, an error
will be returned.

~> Note: If upsert is disallowed by global keys configuration, `create`
   requests will behave like `update` requests.

| Method | Path                     |
| :----- | :----------------------- |
| `POST` | `/transit/encrypt/:name` |

### Parameters

- `name` `(string: <required>)` – Specifies the name of the encryption key to
  encrypt against. This is specified as part of the URL.

- `plaintext` `(string: <required>)` – Specifies **base64 encoded** plaintext to
  be encoded.

<<<<<<< HEAD
- `associated_data` `(string: "")` - Specifies **base64 encoded** associated
  data (also known as additional data or AAD) to also be authenticated with
  AEAD ciphers (`aes128-gcm96`, `aes256-gcm`, and `chacha20-poly1305`).
=======
- `padding_scheme` `(string: "oaep")` – Specifies the RSA encryption padding
  scheme for RSA keys. Must be one of the following supported signature types:

  - `oaep`
  - `pkcs1v15`
>>>>>>> ee4a3c36

- `context` `(string: "")` – Specifies the **base64 encoded** context for key
  derivation. This is required if key derivation is enabled for this key.

- `key_version` `(int: 0)` – Specifies the version of the key to use for
  encryption. If not set, uses the latest version. Must be greater than or
  equal to the key's `min_encryption_version`, if set.

- `nonce` `(string: "")` – Specifies the **base64 encoded** nonce value. This
  must be provided if convergent encryption is enabled for this key and the key
  was generated with Vault 0.6.1. Not required for keys created in 0.6.2+. The
  value must be exactly 96 bits (12 bytes) long and the user must ensure that
  for any given context (and thus, any given encryption key) this nonce value is
  **never reused**.

- `reference` `(string: "")` -
  A user-supplied string that will be present in the `reference` field on the
  corresponding `batch_results` item in the response, to assist in understanding
  which result corresponds to a particular input. Only valid on batch requests
  when using ‘batch_input’ below.

- `batch_input` `(array<object>: nil)` – Specifies a list of items to be
  encrypted in a single batch. When this parameter is set, if the parameters
  'plaintext', 'context' and 'nonce' are also set, they will be ignored.
  Any batch output will preserve the order of the batch input. The
  format for the input is:

  ```json
  [
    {
      "context": "c2FtcGxlY29udGV4dA==",
      "plaintext": "dGhlIHF1aWNrIGJyb3duIGZveA=="
    },
    {
      "context": "YW5vdGhlcnNhbXBsZWNvbnRleHQ=",
      "plaintext": "dGhlIHF1aWNrIGJyb3duIGZveA=="
    }
  ]
  ```

- `type` `(string: "aes256-gcm96")` –This parameter is required when encryption
  key is expected to be created. When performing an upsert operation, the type
  of key to create.

- `convergent_encryption` `(string: "")` – This parameter will only be used when
  a key is expected to be created. Whether to support convergent encryption.
  This is only supported when using a key with key derivation enabled and will
  require all requests to carry both a context and 96-bit (12-byte) nonce. The
  given nonce will be used in place of a randomly generated nonce. As a result,
  when the same context and nonce are supplied, the same ciphertext is
  generated. It is _very important_ when using this mode that you ensure that
  all nonces are unique for a given context. Failing to do so will severely
  impact the ciphertext's security.

- `partial_failure_response_code` `(int: 400)` Ordinarily, if a batch item fails
  to encrypt due to a bad input, but other batch items succeed, the HTTP response
  code is 400 (Bad Request).  Some applications may want to treat partial failures
  differently.  Providing the parameter returns the given response code integer
  instead of a failed status code in this case. If all values fail an error
  code is still returned.  Be warned that some failures (such as failure to
  decrypt) could be indicative of a security breach and should not be
  ignored.

~>**NOTE:** All plaintext data **must be base64-encoded**. The reason for this
requirement is that Vault does not require that the plaintext is "text". It
could be a binary file such as a PDF or image. The easiest safe transport
mechanism for this data as part of a JSON payload is to base64-encode it.

### Sample payload

Fist, encode the plaintext with base64:

```shell-session
$ echo "the quick brown fox" | base64
dGhlIHF1aWNrIGJyb3duIGZveAo=
```

Use the base64-encoded plaintext in the payload:

```json
{
  "plaintext": "dGhlIHF1aWNrIGJyb3duIGZveAo="
}
```

!> Vault HTTP API imposes a maximum request size of 32MB to prevent a denial of service attack. This can be tuned per [`listener` block](/vault/docs/configuration/listener/tcp) in the Vault server configuration.

### Sample request

```shell-session
$ curl \
    --header "X-Vault-Token: ..." \
    --request POST \
    --data @payload.json \
    http://127.0.0.1:8200/v1/transit/encrypt/my-key
```

### Sample response

```json
{
  "data": {
    "ciphertext": "vault:v1:XjsPWPjqPrBi1N2Ms2s1QM798YyFWnO4TR4lsFA="
  }
}
```

## Decrypt data

This endpoint decrypts the provided ciphertext using the named key.

| Method | Path                     |
| :----- | :----------------------- |
| `POST` | `/transit/decrypt/:name` |

### Parameters

- `name` `(string: <required>)` – Specifies the name of the encryption key to
  decrypt against. This is specified as part of the URL.

- `ciphertext` `(string: <required>)` – Specifies the ciphertext to decrypt.

<<<<<<< HEAD
- `associated_data` `(string: "")` - Specifies **base64 encoded** associated
  data (also known as additional data or AAD) to also be authenticated with
  AEAD ciphers (`aes128-gcm96`, `aes256-gcm`, and `chacha20-poly1305`).
=======
- `padding_scheme` `(string: "oaep")` – Specifies the RSA decryption padding
  scheme for RSA keys. Must be one of the following supported signature types:

  - `oaep`
  - `pkcs1v15`
>>>>>>> ee4a3c36

- `context` `(string: "")` – Specifies the **base64 encoded** context for key
  derivation. This is required if key derivation is enabled.

- `nonce` `(string: "")` – Specifies a base64 encoded nonce value used during
  encryption. Must be provided if convergent encryption is enabled for this key
  and the key was generated with Vault 0.6.1. Not required for keys created in
  0.6.2+.

- `reference` `(string: "")` -
  A user-supplied string that will be present in the `reference` field on the
  corresponding `batch_results` item in the response, to assist in understanding
  which result corresponds to a particular input. Only valid on batch requests
  when using ‘batch_input’ below.

- `batch_input` `(array<object>: nil)` – Specifies a list of items to be
  decrypted in a single batch. When this parameter is set, if the parameters
  'ciphertext', 'context' and 'nonce' are also set, they will be ignored.
  Any batch output will preserve the order of the batch input. Format
  for the input goes like this:

  ```json
  [
    {
      "context": "c2FtcGxlY29udGV4dA==",
      "ciphertext": "vault:v1:/DupSiSbX/ATkGmKAmhqD0tvukByrx6gmps7dVI="
    },
    {
      "context": "YW5vdGhlcnNhbXBsZWNvbnRleHQ=",
      "ciphertext": "vault:v1:XjsPWPjqPrBi1N2Ms2s1QM798YyFWnO4TR4lsFA="
    }
  ]
  ```
- `partial_failure_response_code` `(int: 400)` Ordinarily, if a batch item fails
  to encrypt due to a bad input, but other batch items succeed, the HTTP response
  code is 400 (Bad Request).  Some applications may want to treat partial failures
  differently.  Providing the parameter returns the given response code integer
  instead of a failed status code in this case. If all values fail an error
  code is still returned.  Be warned that some failures (such as failure to
  decrypt) could be indicative of a security breach and should not be
  ignored.

### Sample payload

```json
{
  "ciphertext": "vault:v1:XjsPWPjqPrBi1N2Ms2s1QM798YyFWnO4TR4lsFA="
}
```

### Sample request

```shell-session
$ curl \
    --header "X-Vault-Token: ..." \
    --request POST \
    --data @payload.json \
    http://127.0.0.1:8200/v1/transit/decrypt/my-key
```

### Sample response

```json
{
  "data": {
    "plaintext": "dGhlIHF1aWNrIGJyb3duIGZveAo="
  }
}
```

## Rewrap data

This endpoint rewraps the provided ciphertext using the latest version of the
named key. Because this never returns plaintext, it is possible to delegate this
functionality to untrusted users or scripts.

| Method | Path                    |
| :----- | :---------------------- |
| `POST` | `/transit/rewrap/:name` |

### Parameters

- `name` `(string: <required>)` – Specifies the name of the encryption key to
  re-encrypt against. This is specified as part of the URL.

- `ciphertext` `(string: <required>)` – Specifies the ciphertext to re-encrypt.

- `padding_scheme` `(string: "oaep")` – Specifies the RSA re-encryption padding
  scheme for RSA keys. Must be one of the following supported signature types:

  - `oaep`
  - `pkcs1v15`

- `context` `(string: "")` – Specifies the **base64 encoded** context for key
  derivation. This is required if key derivation is enabled.

- `key_version` `(int: 0)` – Specifies the version of the key to use for the
  operation. If not set, uses the latest version. Must be greater than or equal
  to the key's `min_encryption_version`, if set.

- `nonce` `(string: "")` – Specifies a base64 encoded nonce value used during
  encryption. Must be provided if convergent encryption is enabled for this key
  and the key was generated with Vault 0.6.1. Not required for keys created in
  0.6.2+.

- `reference` `(string: "")` -
  A user-supplied string that will be present in the `reference` field on the
  corresponding `batch_results` item in the response, to assist in understanding
  which result corresponds to a particular input. Only valid on batch requests
  when using ‘batch_input’ below.

- `batch_input` `(array<object>: nil)` – Specifies a list of items to be
  re-encrypted in a single batch. When this parameter is set, if the parameters
  'ciphertext', 'context' and 'nonce' are also set, they will be ignored.
  Any batch output will preserve the order of the batch input. Format
  for the input goes like this:

  ```json
  [
    {
      "context": "c2FtcGxlY29udGV4dA==",
      "ciphertext": "vault:v1:/DupSiSbX/ATkGmKAmhqD0tvukByrx6gmps7dVI="
    },
    {
      "context": "YW5vdGhlcnNhbXBsZWNvbnRleHQ=",
      "ciphertext": "vault:v1:XjsPWPjqPrBi1N2Ms2s1QM798YyFWnO4TR4lsFA="
    }
  ]
  ```

### Sample payload

```json
{
  "ciphertext": "vault:v1:XjsPWPjqPrBi1N2Ms2s1QM798YyFWnO4TR4lsFA="
}
```

### Sample request

```shell-session
$ curl \
    --header "X-Vault-Token: ..." \
    --request POST \
    --data @payload.json \
    http://127.0.0.1:8200/v1/transit/rewrap/my-key
```

### Sample response

```json
{
  "data": {
    "ciphertext": "vault:v2:abcdefgh"
  }
}
```

## Generate data key

This endpoint generates a new high-entropy key and the value encrypted with the
named key. Optionally return the plaintext of the key as well. Whether plaintext
is returned depends on the path; as a result, you can use Vault ACL policies to
control whether a user is allowed to retrieve the plaintext value of a key. This
is useful if you want an untrusted user or operation to generate keys that are
then made available to trusted users.

| Method | Path                           |
| :----- | :----------------------------- |
| `POST` | `/transit/datakey/:type/:name` |

### Parameters

- `type` `(string: <required>)` – Specifies the type of key to generate. If
  `plaintext`, the plaintext key will be returned along with the ciphertext. If
  `wrapped`, only the ciphertext value will be returned. This is specified as
  part of the URL.

- `name` `(string: <required>)` – Specifies the name of the encryption key to
  use to encrypt the datakey. This is specified as part of the URL.

- `context` `(string: "")` – Specifies the key derivation context, provided as a
  base64-encoded string. This must be provided if derivation is enabled.

- `nonce` `(string: "")` – Specifies a nonce value, provided as base64 encoded.
  Must be provided if convergent encryption is enabled for this key and the key
  was generated with Vault 0.6.1. Not required for keys created in 0.6.2+. The
  value must be exactly 96 bits (12 bytes) long and the user must ensure that
  for any given context (and thus, any given encryption key) this nonce value is
  **never reused**.

- `bits` `(int: 256)` – Specifies the number of bits in the desired key. Can be
  128, 256, or 512.

### Sample payload

```json
{
  "context": "Ab3=="
}
```

### Sample request

```shell-session
$ curl \
    --header "X-Vault-Token: ..." \
    --request POST \
    --data @payload.json \
    http://127.0.0.1:8200/v1/transit/datakey/plaintext/my-key
```

### Sample response

```json
{
  "data": {
    "plaintext": "dGhlIHF1aWNrIGJyb3duIGZveAo=",
    "ciphertext": "vault:v1:abcdefgh"
  }
}
```

## Generate random bytes

This endpoint returns high-quality random bytes of the specified length.

| Method | Path                                 |
| :----- | :----------------------------------- |
| `POST` | `/transit/random(/:source)(/:bytes)` |

### Parameters

- `bytes` `(int: 32)` – Specifies the number of bytes to return. This value can
  be specified either in the request body, or as a part of the URL.

- `format` `(string: "base64")` – Specifies the output encoding. Valid options
  are `hex` or `base64`.

- `source` `(string: "platform")` - Specifies the source of the requested bytes.
  `platform`, the default, sources bytes from the platform's entropy source.
  `seal` sources from entropy augmentation (enterprise only).
  `all` mixes bytes from all available sources.

### Sample payload

```json
{
  "format": "hex"
}
```

### Sample request

```shell-session
$ curl \
    --header "X-Vault-Token: ..." \
    --request POST \
    --data @payload.json \
    http://127.0.0.1:8200/v1/transit/random/164
```

### Sample response

```json
{
  "data": {
    "random_bytes": "dGhlIHF1aWNrIGJyb3duIGZveAo="
  }
}
```

## Hash data

This endpoint returns the cryptographic hash of given data using the specified
algorithm.

| Method | Path                         |
| :----- | :--------------------------- |
| `POST` | `/transit/hash(/:algorithm)` |

### Parameters

- `algorithm` `(string: "sha2-256")` – Specifies the hash algorithm to use. This
  can also be specified as part of the URL. Currently-supported algorithms are:

  - `sha2-224`
  - `sha2-256`
  - `sha2-384`
  - `sha2-512`
  - `sha3-224`
  - `sha3-256`
  - `sha3-384`
  - `sha3-512`

  ~> **Note**: In FIPS 140-2 mode, the following algorithms are not certified
     and thus should not be used: `sha3-224`, `sha3-256`, `sha3-384`, and
     `sha3-512`.

- `input` `(string: <required>)` – Specifies the **base64 encoded** input data.

- `format` `(string: "hex")` – Specifies the output encoding. This can be either
  `hex` or `base64`.

### Sample payload

```json
{
  "input": "adba32=="
}
```

### Sample request

```shell-session
$ curl \
    --header "X-Vault-Token: ..." \
    --request POST \
    --data @payload.json \
    http://127.0.0.1:8200/v1/transit/hash/sha2-512
```

### Sample response

```json
{
  "data": {
    "sum": "dGhlIHF1aWNrIGJyb3duIGZveAo="
  }
}
```

## Generate HMAC

This endpoint returns the digest of given data using the specified hash
algorithm and the named key. The key can be of any type supported by `transit`,
as each `transit` key version has an independent, random 256-bit HMAC secret key. If
the key is of a type that supports rotation, the latest (current) version will
be used.

| Method | Path                               |
| :----- | :--------------------------------- |
| `POST` | `/transit/hmac/:name(/:algorithm)` |

### Parameters

- `name` `(string: <required>)` – Specifies the name of the encryption key to
  generate hmac against. This is specified as part of the URL.

- `key_version` `(int: 0)` – Specifies the version of the key to use for the
  operation. If not set, uses the latest version. Must be greater than or equal
  to the key's `min_encryption_version`, if set.

- `algorithm` `(string: "sha2-256")` – Specifies the hash algorithm to use. This
  can also be specified as part of the URL. Currently-supported algorithms are:

  - `sha2-224`
  - `sha2-256`
  - `sha2-384`
  - `sha2-512`
  - `sha3-224`
  - `sha3-256`
  - `sha3-384`
  - `sha3-512`

  ~> **Note**: In FIPS 140-2 mode, the following algorithms are not certified
     and thus should not be used: `sha3-224`, `sha3-256`, `sha3-384`, and
     `sha3-512`.

- `input` `(string: "")` – Specifies the **base64 encoded** input data. One of
  `input` or `batch_input` must be supplied.

- `reference` `(string: "")` -
  A user-supplied string that will be present in the `reference` field on the
  corresponding `batch_results` item in the response, to assist in understanding
  which result corresponds to a particular input. Only valid on batch requests
  when using ‘batch_input’ below.

- `batch_input` `(array<object>: nil)` – Specifies a list of items for processing.
  When this parameter is set, if the parameter 'input' is also set, it will be
  ignored. Responses are returned in the 'batch_results' array component of the
  'data' element of the response. Any batch output will preserve the order of
  the batch input. If the input data value of an item is invalid, the
  corresponding item in the 'batch_results' will have the key 'error' with a value
  describing the error. The format for batch_input is:

  ```json
  {
    "batch_input": [
      {
        "input": "adba32=="
      },
      {
        "input": "aGVsbG8gd29ybGQuCg=="
      }
    ]
  }
  ```

### Sample request

```shell-session
$ curl \
    --header "X-Vault-Token: ..." \
    --request POST \
    --data @payload.json \
    http://127.0.0.1:8200/v1/transit/hmac/my-key/sha2-512
```

### Sample payload

```json
{
  "input": "adba32=="
}
```

### Sample response

```json
{
  "data": {
    "hmac": "dGhlIHF1aWNrIGJyb3duIGZveAo="
  }
}
```

### Sample payload with batch_input

```json
{
  "batch_input": [
    {
      "input": "adba32=="
    },
    {
      "input": "adba32=="
    },
    {},
    {
      "input": ""
    }
  ]
}
```

### Sample response for batch_input

```json
{
  "data": {
    "batch_results": [
      {
        "hmac": "vault:v1:1jFhRYWHiddSKgEFyVRpX8ieX7UU+748NBwHKecXE3hnGBoAxrfgoD5U0yAvji7b5X6V1fP"
      },
      {
        "hmac": "vault:v1:1jFhRYWHiddSKgEFyVRpX8ieX7UU+748NBwHKecXE3hnGBoAxrfgoD5U0yAvji7b5X6V1fP"
      },
      {
        "error": "missing input for HMAC"
      },
      {
        "hmac": "vault:v1:/wsSP6iQ9ECO9RRkefKLXey9sDntzSjoiW0vBrWfUsYB0ISroyC6plUt/jN7gcOv9O+Ecow"
      }
    ]
  }
}
```

## Sign data

This endpoint returns the cryptographic signature of the given data using the
named key and the specified hash algorithm. The key must be of a type that
supports signing.

| Method | Path                                    |
| :----- | :-------------------------------------- |
| `POST` | `/transit/sign/:name(/:hash_algorithm)` |

### Parameters

- `name` `(string: <required>)` – Specifies the name of the encryption key to
  use for signing. This is specified as part of the URL.

- `key_version` `(int: 0)` – Specifies the version of the key to use for
  signing. If not set, uses the latest version. Must be greater than or equal
  to the key's `min_encryption_version`, if set.

- `hash_algorithm` `(string: "sha2-256")` – Specifies the hash algorithm to use for
  supporting key types (notably, not including `ed25519` which specifies its
  own hash algorithm). This can also be specified as part of the URL.
  Currently-supported algorithms are:

  - `sha1`
  - `sha2-224`
  - `sha2-256`
  - `sha2-384`
  - `sha2-512`
  - `sha3-224`
  - `sha3-256`
  - `sha3-384`
  - `sha3-512`
  - `none`

  ~> **Note**: In FIPS 140-2 mode, the following algorithms are not certified
     and thus should not be used: `sha3-224`, `sha3-256`, `sha3-384`, and
     `sha3-512`.

  ~> ** Warning:** `sha1` should be considered a compromised algorithm and used
  only for legacy applications. Signing using SHA-1 can be blocked by operators by
  assigning the following policy corresponding to a named key:

  ```hcl
  path "/transit/sign/:name/sha1" {
    capabilities = ["deny"]
  }
  ```

  ~> **Note**: using `hash_algorithm=none` requires setting `prehashed=true`
     and `signature_algorithm=pkcs1v15`. This generates a `PKCSv1_5_NoOID`
     signature rather than the `PKCSv1_5_DERnull` signature type usually
     created. See [RFC 3447 Section 9.2](https://www.rfc-editor.org/rfc/rfc3447#section-9.2).

- `input` `(string: "")` – Specifies the **base64 encoded** input data. One of
  `input` or `batch_input` must be supplied.

- `reference` `(string: "")` -
  A user-supplied string that will be present in the `reference` field on the
  corresponding `batch_results` item in the response, to assist in understanding
  which result corresponds to a particular input. Only valid on batch requests
  when using ‘batch_input’ below.

- `batch_input` `(array<object>: nil)` – Specifies a list of items for processing.
  When this parameter is set, any supplied 'input' or 'context' parameters will be
  ignored. Responses are returned in the 'batch_results' array component of the
  'data' element of the response. Any batch output will preserve the order of the
  batch input. If the input data value of an item is invalid, the
  corresponding item in the 'batch_results' will have the key 'error' with a value
  describing the error. The format for batch_input is:

  ```json
  {
    "batch_input": [
      {
        "input": "adba32==",
        "context": "abcd"
      },
      {
        "input": "aGVsbG8gd29ybGQuCg==",
        "context": "efgh"
      }
    ]
  }
  ```

- `context` `(string: "")` - Base64 encoded context for key derivation.
  Required if key derivation is enabled; currently only available with ed25519
  keys.

- `prehashed` `(bool: false)` - Set to `true` when the input is already hashed.
  If the key type is `rsa-2048`, `rsa-3072` or `rsa-4096`, then the algorithm used to hash
  the input should be indicated by the `hash_algorithm` parameter. Just as the
  value to sign should be the base64-encoded representation of the exact binary
  data you want signed, when set, `input` is expected to be base64-encoded
  binary hashed data, not hex-formatted. (As an example, on the command line,
  you could generate a suitable input via `openssl dgst -sha256 -binary | base64`.)

- `signature_algorithm` `(string: "pss")` – When using a RSA key, specifies the RSA
  signature algorithm to use for signing. Supported signature types are:

  - `pss`
  - `pkcs1v15`

- `marshaling_algorithm` `(string: "asn1")` – Specifies the way in which the signature should be marshaled. This currently only applies to ECDSA keys. Supported types are:

  - `asn1`: The default, used by OpenSSL and X.509
  - `jws`: The version used by JWS (and thus for JWTs). Selecting this will
    also change the output encoding to URL-safe Base64 encoding instead of
    standard Base64-encoding.

- `salt_length` `(string: "auto")` – The salt length used to sign. This currently only applies to the RSA PSS signature scheme. Options are:

  - `auto`: The default used by Golang (causing the salt to be as large as possible when signing)
  - `hash`: Causes the salt length to equal the length of the hash used in the signature
  - An integer between the minimum and the maximum permissible salt lengths for the given RSA key size.

### Sample request

```shell-session
$ curl \
    --header "X-Vault-Token: ..." \
    --request POST \
    --data @payload.json \
    http://127.0.0.1:8200/v1/transit/sign/my-key/sha2-512
```

### Sample payload

```json
{
  "input": "adba32=="
}
```

### Sample response

```json
{
  "data": {
    "signature": "vault:v1:MEUCIQCyb869d7KWuA0hBM9b5NJrmWzMW3/pT+0XYCM9VmGR+QIgWWF6ufi4OS2xo1eS2V5IeJQfsi59qeMWtgX0LipxEHI="
  }
}
```

### Sample payload with batch_input

Given an ed25519 key with derived keys set, the context parameter is expected for each batch_input item, and
the response will include the derived public key for each item.

```
{
  "batch_input": [
    {
      "input": "adba32==",
      "context": "efgh"
    },
    {
      "input": "adba32==",
      "context": "abcd"
    },
    {}
  ]
}
```

### Sample response for batch_input

```
{
  "data": {
    "batch_results": [
      {
        "signature": "vault:v1:+R3cxAy6j4KriYzAyExU6p1glnyT/eLDSaUZO7gr8a8kgi/zSynNbOBSDJcGaAfLD1OF2hGupYBYTjmZMNoVAA==",
        "publickey": "2fQIaaem7+EhSGs3jUebAS/8qP2+sUrmxOmgqZIZc0c="
      },
      {
        "signature": "vault:v1:3hBwA88lnuAVJqb5rCCEstzKYaBTeSdejk356BTCE/nKwySOhzQH3mWCvJZwbRptNGa7ia5ykosYYdJz+aIKDA==",
        "publickey": "goDXuePo7L9z6HOw+a54O4HeV189BLECK9nAUudwp4Y="
      },
      {
        "error": "missing input"
      }
    ]
  },
}
```

## Verify signed data

This endpoint returns whether the provided signature is valid for the given
data.

| Method | Path                                      |
| :----- | :---------------------------------------- |
| `POST` | `/transit/verify/:name(/:hash_algorithm)` |

### Parameters

- `name` `(string: <required>)` – Specifies the name of the encryption key that
  was used to generate the signature or HMAC.

- `hash_algorithm` `(string: "sha2-256")` – Specifies the hash algorithm to use. This
  can also be specified as part of the URL. Currently-supported algorithms are:

  - `sha1`
  - `sha2-224`
  - `sha2-256`
  - `sha2-384`
  - `sha2-512`
  - `sha3-224`
  - `sha3-256`
  - `sha3-384`
  - `sha3-512`
  - `none`

  ~> **Note**: In FIPS 140-2 mode, the following algorithms are not certified
     and thus should not be used: `sha3-224`, `sha3-256`, `sha3-384`, and
     `sha3-512`.

  ~> ** Warning:** `sha1` should be considered a compromised algorithm. Signatures
  verified using the algorithm could be forgeries. Verification using SHA-1 can
  be blocked by operators by assigning the following policy corresponding to a
  named key:

  ```hcl
  path "/transit/verify/:name/sha1" {
    capabilities = ["deny"]
  }
  ```

  ~> **Note**: using `hash_algorithm=none` requires setting `prehashed=true`
     and `signature_algorithm=pkcs1v15`. This verifies a `PKCSv1_5_NoOID`
     signature rather than the `PKCSv1_5_DERnull` signature type usually
     verified. See [RFC 3447 Section 9.2](https://www.rfc-editor.org/rfc/rfc3447#section-9.2).

- `input` `(string: "")` – Specifies the **base64 encoded** input data. One of
  `input` or `batch_input` must be supplied.

- `signature` `(string: "")` – Specifies the signature output from the
  `/transit/sign` function. Either this must be supplied or `hmac` must be
  supplied.

- `hmac` `(string: "")` – Specifies the signature output from the
  `/transit/hmac` function. Either this must be supplied or `signature` must be
  supplied.

- `reference` `(string: "")` -
  A user-supplied string that will be present in the `reference` field on the
  corresponding `batch_results` item in the response, to assist in understanding
  which result corresponds to a particular input. Only valid on batch requests
  when using ‘batch_input’ below.

- `batch_input` `(array<object>: nil)` – Specifies a list of items for processing.
  When this parameter is set, any supplied 'input', 'hmac' or 'signature' parameters
  will be ignored. 'batch_input' items should contain an 'input' parameter and
  either an 'hmac' or 'signature' parameter. All items in the batch must consistently
  supply either 'hmac' or 'signature' parameters. It is an error for some items to
  supply 'hmac' while others supply 'signature'. Responses are returned in the
  'batch_results' array component of the 'data' element of the response. Any batch
  output will preserve the order of the batch input. If the input data value of an
  item is invalid, the corresponding item in the 'batch_results' will have the key
  'error' with a value describing the error. The format for batch_input is:

  ```json
  {
    "batch_input": [
      {
        "input": "adba32==",
        "hmac": "vault:v1:1jFhRYWHiddSKgEFyVRpX8ieX7UU+748NBwHKecXE3hnGBoAxrfgoD5U0yAvji7b5X6V1fP"
      },
      {
        "input": "aGVsbG8gd29ybGQuCg==",
        "hmac": "vault:v1:/wsSP6iQ9ECO9RRkefKLXey9sDntzSjoiW0vBrWfUsYB0ISroyC6plUt/jN7gcOv9O+Ecow"
      }
    ]
  }
  ```

- `context` `(string: "")` - Base64 encoded context for key derivation.
  Required if key derivation is enabled; currently only available with ed25519
  keys.

- `prehashed` `(bool: false)` - Set to `true` when the input is already
  hashed. If the key type is `rsa-2048`, `rsa-3072` or `rsa-4096`, then the algorithm used
  to hash the input should be indicated by the `hash_algorithm` parameter.

- `signature_algorithm` `(string: "pss")` – When using a RSA key, specifies the RSA
  signature algorithm to use for signature verification. Supported signature types
  are:

  - `pss`
  - `pkcs1v15`

- `marshaling_algorithm` `(string: "asn1")` – Specifies the way in which the signature was originally marshaled. This currently only applies to ECDSA keys. Supported types are:

  - `asn1`: The default, used by OpenSSL and X.509
  - `jws`: The version used by JWS (and thus for JWTs). Selecting this will
    also expect the input encoding to URL-safe Base64 encoding instead of
    standard Base64-encoding.

- `salt_length` `(string: "auto")` – The salt length used to sign. This currently only applies to the RSA PSS signature scheme. Options are:

  - `auto`: The default used by Golang (causing the salt to be as large as possible when signing)
  - `hash`: Causes the salt length to equal the length of the hash used in the signature
  - An integer between the minimum and the maximum permissible salt lengths for the given RSA key size.

### Sample request

```shell-session
$ curl \
    --header "X-Vault-Token: ..." \
    --request POST \
    --data @payload.json \
    http://127.0.0.1:8200/v1/transit/verify/my-key/sha2-512
```

### Sample payload

```json
{
  "input": "abcd13==",
  "signature": "vault:v1:MEUCIQCyb869d7KWuA..."
}
```

### Sample response

```json
{
  "data": {
    "valid": true
  }
}
```

### Sample payload with batch_input

```
{
  "batch_input": [
    {
      "input": "adba32==",
      "context": "abcd",
      "signature": "vault:v1:3hBwA88lnuAVJqb5rCCEstzKYaBTeSdejk356BTCE/nKwySOhzQH3mWCvJZwbRptNGa7ia5ykosYYdJz+aIKDA=="
    },
    {
      "input": "adba32==",
      "context": "efgh",
      "signature": "vault:v1:3hBwA88lnuAVJqb5rCCEstzKYaBTeSdejk356BTCE/nKwySOhzQH3mWCvJZwbRptNGa7ia5ykosYYdJz+aIKDA=="
    },
    {
      "input": "",
      "context": "abcd",
      "signature": "vault:v1:C/pxm5V1RI6kqudLdbLdj5Bpm2P38FKgvxoV69oNXphvJukRcQIqjZO793jCa2JPYPG21Y7vquDWy/Ff4Ma4AQ=="
    }
  ]
}
```

### Sample response for batch_input

```
{
  "data": {
    "batch_results": [
      {
        "valid": true
      },
      {
        "valid": false
      },
      {
        "valid": true
      }
    ]
  },
}
```

## Backup key

This endpoint returns a plaintext backup of a named key. The backup contains all
the configuration data and keys of all the versions along with the HMAC key.
The response from this endpoint can be used with the `/restore` endpoint to
restore the key.

| Method | Path                    |
| :----- | :---------------------- |
| `GET`  | `/transit/backup/:name` |

### Parameters

- `name` `(string: <required>)` - Name of the key.

### Sample request

```shell-session
$ curl \
    --header "X-Vault-Token: ..." \
    http://127.0.0.1:8200/v1/transit/backup/aes
```

### Sample response

```json
{
  "data": {
    "backup": "eyJwb2xpY3kiOnsibmFtZSI6ImFlcyIsImtleXMiOnsiMSI6eyJrZXkiOiJXK3k4Z0dOMHdiTDJLOU95NXFPN1laMGtjdzMvR0ZiNWM4STBzdlNMMnFNPSIsImhtYWNfa2V5IjoiUDBTcjh1YTJaZERNUTdPd2h4RGp1Z0U5d0JSR3Q2QXl6K0t4TzN5Z2M5ST0iLCJ0aW1lIjoiMjAxNy0xMi0wOFQxMTo1MDowOC42MTM4MzctMDU6MDAiLCJlY194IjpudWxsLCJlY195IjpudWxsLCJlY19kIjpudWxsLCJyc2Ffa2V5IjpudWxsLCJwdWJsaWNfa2V5IjoiIiwiY3JlYXRpb25fdGltZSI6MTUxMjc1MTgwOH19LCJkZXJpdmVkIjpmYWxzZSwia2RmIjowLCJjb252ZXJnZW50X2VuY3J5cHRpb24iOmZhbHNlLCJleHBvcnRhYmxlIjpmYWxzZSwibWluX2RlY3J5cHRpb25fdmVyc2lvbiI6MSwibWluX2VuY3J5cHRpb25fdmVyc2lvbiI6MCwibGF0ZXN0X3ZlcnNpb24iOjEsImFyY2hpdmVfdmVyc2lvbiI6MSwiZGVsZXRpb25fYWxsb3dlZCI6ZmFsc2UsImNvbnZlcmdlbnRfdmVyc2lvbiI6MCwidHlwZSI6MCwiYmFja3VwX2luZm8iOnsidGltZSI6IjIwMTctMTItMDhUMTE6NTA6MjkuMjI4MTU3LTA1OjAwIiwidmVyc2lvbiI6MX0sInJlc3RvcmVfaW5mbyI6bnVsbH0sImFyY2hpdmVkX2tleXMiOnsia2V5cyI6W3sia2V5IjpudWxsLCJobWFjX2tleSI6bnVsbCwidGltZSI6IjAwMDEtMDEtMDFUMDA6MDA6MDBaIiwiZWNfeCI6bnVsbCwiZWNfeSI6bnVsbCwiZWNfZCI6bnVsbCwicnNhX2tleSI6bnVsbCwicHVibGljX2tleSI6IiIsImNyZWF0aW9uX3RpbWUiOjB9LHsia2V5IjoiVyt5OGdHTjB3YkwySzlPeTVxTzdZWjBrY3czL0dGYjVjOEkwc3ZTTDJxTT0iLCJobWFjX2tleSI6IlAwU3I4dWEyWmRETVE3T3doeERqdWdFOXdCUkd0NkF5eitLeE8zeWdjOUk9IiwidGltZSI6IjIwMTctMTItMDhUMTE6NTA6MDguNjEzODM3LTA1OjAwIiwiZWNfeCI6bnVsbCwiZWNfeSI6bnVsbCwiZWNfZCI6bnVsbCwicnNhX2tleSI6bnVsbCwicHVibGljX2tleSI6IiIsImNyZWF0aW9uX3RpbWUiOjE1MTI3NTE4MDh9XX19Cg=="
  }
}
```

## Restore key

This endpoint restores the backup as a named key. This will restore the key
configurations and all the versions of the named key along with HMAC keys. The
input to this endpoint should be the output of `/backup` endpoint.

~> For safety, by default the backend will refuse to restore to an existing
key. If you want to reuse a key name, it is recommended you delete the key
before restoring. It is a good idea to attempt restoring to a different key
name first to verify that the operation successfully completes.

| Method | Path                       |
| :----- | :------------------------- |
| `POST` | `/transit/restore(/:name)` |

### Parameters

- `backup` `(string: <required>)` - Backed up key data to be restored. This
  should be the output from the `/backup` endpoint.

- `name` `(string: <optional>)` - If set, this will be the name of the
  restored key.

- `force` `(bool: false)` - If set, force the restore to proceed even if a key
  by this name already exists.

### Sample payload

```json
{
    "backup": "eyJwb2xpY3kiOnsibmFtZSI6ImFlcyIsImtleXMiOnsiMSI6eyJrZXkiOiJXK3k4Z0dOMHdiTDJLOU95NXFPN1laMGtjdzMvR0ZiNWM4STBzdlNMMnFNPSIsImhtYWNfa2V5IjoiUDBTcjh1YTJaZERNUTdPd2h4RGp1Z0U5d0JSR3Q2QXl6K0t4TzN5Z2M5ST0iLCJ0aW1lIjoiMjAxNy0xMi0wOFQxMTo1MDowOC42MTM4MzctMDU6MDAiLCJlY194IjpudWxsLCJlY195IjpudWxsLCJlY19kIjpudWxsLCJyc2Ffa2V5IjpudWxsLCJwdWJsaWNfa2V5IjoiIiwiY3JlYXRpb25fdGltZSI6MTUxMjc1MTgwOH19LCJkZXJpdmVkIjpmYWxzZSwia2RmIjowLCJjb252ZXJnZW50X2VuY3J5cHRpb24iOmZhbHNlLCJleHBvcnRhYmxlIjpmYWxzZSwibWluX2RlY3J5cHRpb25fdmVyc2lvbiI6MSwibWluX2VuY3J5cHRpb25fdmVyc2lvbiI6MCwibGF0ZXN0X3ZlcnNpb24iOjEsImFyY2hpdmVfdmVyc2lvbiI6MSwiZGVsZXRpb25fYWxsb3dlZCI6ZmFsc2UsImNvbnZlcmdlbnRfdmVyc2lvbiI6MCwidHlwZSI6MCwiYmFja3VwX2luZm8iOnsidGltZSI6IjIwMTctMTItMDhUMTE6NTA6MjkuMjI4MTU3LTA1OjAwIiwidmVyc2lvbiI6MX0sInJlc3RvcmVfaW5mbyI6bnVsbH0sImFyY2hpdmVkX2tleXMiOnsia2V5cyI6W3sia2V5IjpudWxsLCJobWFjX2tleSI6bnVsbCwidGltZSI6IjAwMDEtMDEtMDFUMDA6MDA6MDBaIiwiZWNfeCI6bnVsbCwiZWNfeSI6bnVsbCwiZWNfZCI6bnVsbCwicnNhX2tleSI6bnVsbCwicHVibGljX2tleSI6IiIsImNyZWF0aW9uX3RpbWUiOjB9LHsia2V5IjoiVyt5OGdHTjB3YkwySzlPeTVxTzdZWjBrY3czL0dGYjVjOEkwc3ZTTDJxTT0iLCJobWFjX2tleSI6IlAwU3I4dWEyWmRETVE3T3doeERqdWdFOXdCUkd0NkF5eitLeE8zeWdjOUk9IiwidGltZSI6IjIwMTctMTItMDhUMTE6NTA6MDguNjEzODM3LTA1OjAwIiwiZWNfeCI6bnVsbCwiZWNfeSI6bnVsbCwiZWNfZCI6bnVsbCwicnNhX2tleSI6bnVsbCwicHVibGljX2tleSI6IiIsImNyZWF0aW9uX3RpbWUiOjE1MTI3NTE4MDh9XX19Cg=="
}
```

### Sample request

```shell-session
$ curl \
    --header "X-Vault-Token: ..." \
    --request POST \
    --data @payload.json \
    http://127.0.0.1:8200/v1/transit/restore
```

## Trim key

This endpoint trims older key versions setting a minimum version for the
keyring. Once trimmed, previous versions of the key cannot be recovered.

| Method | Path                       |
| :----- | :------------------------- |
| `POST` | `/transit/keys/:name/trim` |

### Parameters

- `min_available_version` `(int: <required>)` - The minimum available version
  for the key ring. All versions before this version will be permanently
  deleted. This value can at most be equal to the lesser of
  `min_decryption_version` and `min_encryption_version`. This is not allowed to
  be set when either `min_encryption_version` or `min_decryption_version` is set
  to zero.

### Sample payload

```json
{
  "min_available_version": 2
}
```

### Sample request

```shell-session
$ curl \
    --header "X-Vault-Token: ..." \
    --request POST \
    --data @payload.json \
    http://127.0.0.1:8200/v1/transit/keys/my-key/trim
```

## Configure cache

This endpoint is used to configure the transit engine's cache. Note that configuration
changes will not be applied until the transit plugin is reloaded which can be achieved
using the [`/sys/plugins/reload/backend`][sys-plugin-reload-backend] endpoint.

| Method | Path                    |
| :----- | :---------------------- |
| `POST` | `/transit/cache-config` |

### Parameters

- `size` `(int: 0)` - Specifies the size in terms of number of entries. A size of
  `0` means unlimited. A _Least Recently Used_ (LRU) caching strategy is used for a
  non-zero cache size. Must be 0 (default) or a value greater or equal to 10 (minimum cache size).

### Sample payload

```json
{
  "size": 456
}
```

### Sample request

```shell-session
$ curl \
    --header "X-Vault-Token: ..."
    --request POST \
    --data @payload.json \
    http://127.0.0.1:8200/v1/transit/cache-config
```

## Read transit cache configuration

This endpoint retrieves configurations for the transit engine's cache.

| Method | Path                    |
| :----- | :---------------------- |
| `GET`  | `/transit/cache-config` |

### Sample request

```shell-session
$ curl \
    --header "X-Vault-Token: ..."
    --request GET \
    http://127.0.0.1:8200/v1/transit/cache-config
```

### Sample response

```json
  "data": {
    "size": 0
  },
```

## Managed keys <EnterpriseAlert inline="true" />

Managed Keys can be used with the Transit Secrets Engine to perform cryptographic operations. Currently,
[Sign Data](#sign-data) and [Verify Signed Data](#verify-signed-data) are well-supported across all the managed key types.

Only PKCS#11 managed keys support [Encrypt Data](#encrypt-data) and [Decrypt Data](#decrypt-data) operations at this time. We
are planning on adding support for AWS, GCP and Azure managed keys at a later time.

When a Transit key is created of type `managed_key`, Transit will look up the key by name or ID, and will
attempt to generate the key when key generation is allowed (as specified when the [Create/Update Managed Key](/vault/api-docs/system/managed-keys#create-update-managed-key)
endpoint is called). Key generation is currently supported for cloud KMSes and for certain PKCS#11 mechanisms
on HSMs. This is a best effort operation, so certain KMS/HSM/key configurations will require the key to exist
externally prior to use with Transit.

For key types and mechanisms that require an IV, this value can be provided via the `nonce` parameter of
the [Encrypt Data](#encrypt-data) and [Decrypt Data](#decrypt-data) endpoints.

Signing and verifying data with a Managed Key through Transit may require pre-hashing of the data. Transit
can be informed that data is pre-hashed with the `prehashed` parameter of the [Sign Data](#sign-data) and
[Verify Signed Data](#verify-signed-data) endpoints.
<|MERGE_RESOLUTION|>--- conflicted
+++ resolved
@@ -789,17 +789,15 @@
 - `plaintext` `(string: <required>)` – Specifies **base64 encoded** plaintext to
   be encoded.
 
-<<<<<<< HEAD
 - `associated_data` `(string: "")` - Specifies **base64 encoded** associated
   data (also known as additional data or AAD) to also be authenticated with
   AEAD ciphers (`aes128-gcm96`, `aes256-gcm`, and `chacha20-poly1305`).
-=======
+
 - `padding_scheme` `(string: "oaep")` – Specifies the RSA encryption padding
   scheme for RSA keys. Must be one of the following supported signature types:
 
   - `oaep`
   - `pkcs1v15`
->>>>>>> ee4a3c36
 
 - `context` `(string: "")` – Specifies the **base64 encoded** context for key
   derivation. This is required if key derivation is enabled for this key.
@@ -922,17 +920,15 @@
 
 - `ciphertext` `(string: <required>)` – Specifies the ciphertext to decrypt.
 
-<<<<<<< HEAD
 - `associated_data` `(string: "")` - Specifies **base64 encoded** associated
   data (also known as additional data or AAD) to also be authenticated with
   AEAD ciphers (`aes128-gcm96`, `aes256-gcm`, and `chacha20-poly1305`).
-=======
+
 - `padding_scheme` `(string: "oaep")` – Specifies the RSA decryption padding
   scheme for RSA keys. Must be one of the following supported signature types:
 
   - `oaep`
   - `pkcs1v15`
->>>>>>> ee4a3c36
 
 - `context` `(string: "")` – Specifies the **base64 encoded** context for key
   derivation. This is required if key derivation is enabled.
