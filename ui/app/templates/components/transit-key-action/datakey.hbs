{{!
  Copyright (c) HashiCorp, Inc.
  SPDX-License-Identifier: BUSL-1.1
~}}

<<<<<<< HEAD
<form onsubmit={{action @doSubmit (hash param=@param context=@context padding_scheme=@padding_scheme nonce=@nonce bits=@bits)}}>
=======
<form {{on "submit" (fn @doSubmit (hash param=@param context=@context nonce=@nonce bits=@bits))}} ...attributes>
>>>>>>> 5f0638aa
  <div class="box is-sideless is-fullwidth is-marginless">
    <NamespaceReminder @mode="perform" @noun="datakey creation" />
    <div class="content has-bottom-margin-l">
      <p>Generate a new high-entropy key and value using <code>{{@key.name}}</code> as the encryption key.</p>
    </div>
    <div class="field">
      <label for="param" class="is-label">Output format</label>
      <div class="control is-expanded">
        <div class="select is-fullwidth">
          <select name="param" id="param" onchange={{action (mut @param) value="target.value"}}>
            {{#each (array "plaintext" "wrapped") as |paramOption|}}
              <option selected={{eq @param paramOption}} value={{paramOption}}>
                {{paramOption}}
              </option>
            {{/each}}
          </select>
        </div>
      </div>
    </div>
    {{#if @key.derived}}
      <div class="field">
        <label for="context" class="is-label">
          Context
        </label>
        <div class="field has-addons">
          <div class="control">
            <Input @type="text" id="context" @value={{@context}} class="input" data-test-transit-input="context" />
          </div>
          <div class="control">
            <B64Toggle @value={{@context}} @data-test-transit-b64-toggle="context" />
          </div>
        </div>
      </div>
    {{/if}}
    {{#if (eq @key.convergentEncryptionVersion 1)}}
      <div class="field">
        <label for="nonce" class="is-label">Nonce</label>
        <div class="field has-addons">
          <div class="control">
            <Input @type="text" id="nonce" @value={{@nonce}} class="input" data-test-transit-input="nonce" />
          </div>
          <div class="control">
            <B64Toggle @value={{@nonce}} @data-test-transit-b64-toggle="nonce" />
          </div>
        </div>
      </div>
    {{/if}}
    <div class="field">
      <label for="bits" class="is-label">Bits</label>
      <div class="control is-expanded">
        <div class="select is-fullwidth">
          <select name="bits" id="bits" onchange={{action (mut @bits) value="target.value"}}>
            {{#each (array 128 256 512) as |bitOption|}}
              <option selected={{eq @bits bitOption}} value={{bitOption}}>
                <code>{{bitOption}}</code>
              </option>
            {{/each}}
          </select>
        </div>
      </div>
    </div>
    {{#if (includes @key.type (array "rsa-2048" "rsa-3072" "rsa-4096"))}}
      <div class="field">
        <label for="padding_scheme" class="is-label">Padding Scheme</label>
        <div class="control is-expanded">
          <div class="select is-fullwidth">
            <select
              name="padding_scheme"
              id="padding_scheme"
              data-test-padding-scheme-select
              onchange={{action (mut @padding_scheme) value="target.value"}}
            >
              {{#each (array "oaep" "pkcs1v15") as |scheme|}}
                <option selected={{eq @padding_scheme scheme}} value={{scheme}}>
                  {{scheme}}
                </option>
              {{/each}}
            </select>
          </div>
        </div>
      </div>
    {{/if}}
  </div>
  <div class="field is-grouped box is-fullwidth is-bottomless">
    <div class="control">
      <Hds::Button @text="Create datakey" type="submit" />
    </div>
  </div>
</form>
{{#if @isModalActive}}
  <Hds::Modal id="transit-datakey-modal" @onClose={{fn (mut @isModalActive) false}} as |M|>
    <M.Header>
      Copy your generated key
    </M.Header>
    <M.Body>
      {{#if @plaintext}}
        <h2 class="has-text-weight-semibold is-6">Plaintext</h2>
        <p class="sub-text">Plaintext is base64 encoded</p>
        <Hds::Copy::Snippet
          class="has-bottom-margin-m"
          @textToCopy={{@plaintext}}
          @color="secondary"
          @container="#transit-datakey-modal"
          @isFullWidth={{true}}
          @isTruncated={{true}}
          @onError={{(fn
            (set-flash-message "Clipboard copy failed. Please make sure the browser Clipboard API is allowed." "danger")
          )}}
        />
      {{/if}}
      <h2 class="has-text-weight-semibold is-6">Ciphertext</h2>
      <Hds::Copy::Snippet
        @textToCopy={{@ciphertext}}
        @color="secondary"
        @container="#transit-datakey-modal"
        @isFullWidth={{true}}
        @isTruncated={{true}}
        @onError={{(fn
          (set-flash-message "Clipboard copy failed. Please make sure the browser Clipboard API is allowed." "danger")
        )}}
      />
    </M.Body>
    <M.Footer as |F|>
      <Hds::Button @text="Close" {{on "click" F.close}} />
    </M.Footer>
  </Hds::Modal>
{{/if}}<|MERGE_RESOLUTION|>--- conflicted
+++ resolved
@@ -3,11 +3,7 @@
   SPDX-License-Identifier: BUSL-1.1
 ~}}
 
-<<<<<<< HEAD
-<form onsubmit={{action @doSubmit (hash param=@param context=@context padding_scheme=@padding_scheme nonce=@nonce bits=@bits)}}>
-=======
-<form {{on "submit" (fn @doSubmit (hash param=@param context=@context nonce=@nonce bits=@bits))}} ...attributes>
->>>>>>> 5f0638aa
+<form {{on "submit" (fn @doSubmit (hash param=@param context=@context padding_scheme=@padding_scheme nonce=@nonce bits=@bits))}} ...attributes>
   <div class="box is-sideless is-fullwidth is-marginless">
     <NamespaceReminder @mode="perform" @noun="datakey creation" />
     <div class="content has-bottom-margin-l">
