--- conflicted
+++ resolved
@@ -162,17 +162,13 @@
 			continue
 		}
 
-<<<<<<< HEAD
+		paddingScheme := d.Get("padding_scheme").(string)
 		if item.Nonce != "" && !nonceAllowed(p) {
 			batchResponseItems[i].Error = ErrNonceNotAllowed.Error()
 			continue
 		}
 
 		plaintext, err := p.Decrypt(item.DecodedContext, item.DecodedNonce, item.Ciphertext)
-=======
-		paddingScheme := d.Get("padding_scheme").(string)
-		plaintext, err := p.Decrypt(item.DecodedContext, item.DecodedNonce, item.Ciphertext, paddingScheme)
->>>>>>> ee4a3c36
 		if err != nil {
 			switch err.(type) {
 			case errutil.UserError:
